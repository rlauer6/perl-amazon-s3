# NAME

Amazon::S3 - A portable client library for working with and
managing Amazon S3 buckets and keys.

![Amazon::S3](https://github.com/rlauer6/perl-amazon-s3/actions/workflows/build.yml/badge.svg?event=push)

# SYNOPSIS

    use Amazon::S3;
    
    my $aws_access_key_id     = "Fill me in!";
    my $aws_secret_access_key = "Fill me in too!";
    
    my $s3 = Amazon::S3->new(
        {   aws_access_key_id     => $aws_access_key_id,
            aws_secret_access_key => $aws_secret_access_key,
            retry                 => 1
        }
    );
    
    my $response = $s3->buckets;
    
    # create a bucket
    my $bucket_name = $aws_access_key_id . '-net-amazon-s3-test';

    my $bucket = $s3->add_bucket( { bucket => $bucket_name } )
        or die $s3->err . ": " . $s3->errstr;
    
    # store a key with a content-type and some optional metadata
    my $keyname = 'testing.txt';

    my $value   = 'T';

    $bucket->add_key(
        $keyname, $value,
        {   content_type        => 'text/plain',
            'x-amz-meta-colour' => 'orange',
        }
    );

    # copy an object
    $bucket->copy_object(
      source => $source,
      key    => $new_keyname
    );

    # list keys in the bucket
    $response = $bucket->list
        or die $s3->err . ": " . $s3->errstr;

    print $response->{bucket}."\n";

    for my $key (@{ $response->{keys} }) {
          print "\t".$key->{key}."\n";  
    }

    # delete key from bucket
    $bucket->delete_key($keyname);

    # delete multiple keys from bucket
    $bucket->delete_keys([$key1, $key2, $key3]);
    
    # delete bucket
    $bucket->delete_bucket;

# DESCRIPTION

This documentation refers to version 0.65.

`Amazon::S3` provides a portable client interface to Amazon Simple
Storage System (S3).

This module is rather dated, however with some help from a few
contributors it has had some recent updates. Recent changes include
implementations of:

- ListObjectsV2
- CopyObject
- DeleteObjects
- ListObjectVersions

Additionally, this module now implements Signature Version 4 signing,
unit tests have been updated and more documentation has been added or
corrected. Credentials are encrypted if you have encryption modules installed.

_NEW!_

The `Amazon::S3` modules have been heavily refactored over the last
few releases to increase maintainability and to add new features. New
features include:
<<<<<<< HEAD

- [Amazon::S3::BucketV2](https://metacpan.org/pod/Amazon::S3::BucketV2)

    This new module implements a mechanism to invoke _almost_ all of the
    S3 APIs using a standard calling method.

    The module will format your Perl objects as XML payloads and enable
    you to provide all of the parameters required to make an API
    call. Headers and URI parameters can also be passed to the
    methods. [Amazon::S3::BucketV2](https://metacpan.org/pod/Amazon::S3::BucketV2) is a subclass of
    [Amazon::S3::Bucket](https://metacpan.org/pod/Amazon::S3::Bucket), meaning you can still invoke all of the same
    methods found there.

    See [Amazon::S3::BucketV2](https://metacpan.org/pod/Amazon::S3::BucketV2) for more details.

- Addition of version parameter for `delete_key`
=======

- [Amazon::S3::BucketV2](https://metacpan.org/pod/Amazon::S3::BucketV2)

    This new module implements a mechanism to invoke _almost_ all of the
    S3 APIs using a standard calling method.

    The module will format your Perl objects as XML payloads and enable
    you to provide all of the parameters required to make an API
    call. Headers and URI parameters can also be passed to the
    methods. [Amazon::S3::BucketV2](https://metacpan.org/pod/Amazon::S3::BucketV2) is a subclass of
    [Amazon::S3::Bucket](https://metacpan.org/pod/Amazon::S3::Bucket), meaning you can still invoke all of the same
    methods found there.

    See [Amazon::S3::BucketV2](https://metacpan.org/pod/Amazon::S3::BucketV2) for more details.

- Limited Support for Directory Buckets

    This version include limited support for directory buckets.

    You can create and list directory buckets.

    _Directory buckets use the S3 Express One Zone storage class, which
    is recommended if your application is performance sensitive and
    benefits from single-digit millisecond PUT and GET latencies._ -
    [https://docs.aws.amazon.com/AmazonS3/latest/userguide/directory-buckets-overview.html](https://docs.aws.amazon.com/AmazonS3/latest/userguide/directory-buckets-overview.html)

    - list\_directory\_buckets

        List the directory buckets. Note this only returns a list of you
        directory buckets, not their contents. In order to list the contents
        of a directory bucket you must first create a session that establishes
        temporary credentials used to acces the Zonal endpoints. You then use
        those credentials for signing requests using the ListObjectV2 API.

        This process is currently **not supported** by this class.

        [https://docs.aws.amazon.com/AmazonS3/latest/API/API\_CreateSession.html](https://docs.aws.amazon.com/AmazonS3/latest/API/API_CreateSession.html)

        <Lhttps://docs.aws.amazon.com/AmazonS3/latest/API/API\_ListObjectsV2.html>

    - add\_bucket

        You can add a regin and availability zone to this call in order to
        create a directory bucket.

            $bucket->add_bucket({ bucket => $bucket_name, availability_zone => 'use1-az5' });

        Note that your bucket name must conform to the naming conventions for
        directory buckets. -
        [https://docs.aws.amazon.com/AmazonS3/latest/userguide/directory-buckets-overview.html#directory-buckets-name](https://docs.aws.amazon.com/AmazonS3/latest/userguide/directory-buckets-overview.html#directory-buckets-name)

- Addition of version parameter for `delete_key`

    You can now delete a version of a key by including its verion ID.

        $bucket->delete_key($key, $version_id);

>>>>>>> c0e4a37a
- Methods that accept a hash reference can now accept a
`headers` object that may contain any additional headers you might want
to send with a request. Some of the methods that now allow you to pass
a header object include:
    - add\_bucket
    - add\_key
    - get\_key

        Can now be called with a hashref which may include both a `headers`
        and `uri_params` object.

    - delete\_bucket
    - list\_bucket
    - list\_object\_versions
    - upload\_multipart\_object

## Comparison to Other Perl S3 Modules

Other implementations for accessing Amazon's S3 service include
`Net::Amazon::S3` and the `Paws` project. `Amazon::S3` ostensibly
was intended to be a drop-in replacement for `Net:Amazon::S3` that
"traded some performance in return for portability". That statement is
no longer accurate as `Amazon::S3` may have changed the interface in
ways that might break your applications if you are relying on
compatibility with `Net::Amazon::S3`.

However, `Net::Amazon::S3` and `Paws::S3` today, are dependent on
`Moose` which may in fact level the playing field in terms of
performance penalties that may have been introduced by recent updates
to `Amazon::S3`. Changes to `Amazon::S3` include the use of more
Perl modules in lieu of raw Perl code to increase maintainability and
stability as well as some refactoring. `Amazon::S3` also strives now
to adhere to best practices as much as possible.

`Paws::S3` may be a much more robust implementation of a Perl S3
interface, however this module may still appeal to those that favor
simplicity of the interface and a lower number of dependencies. The
new [Amazon::S3::BucketV2](https://metacpan.org/pod/Amazon::S3::BucketV2) module now provides access to nearly all
of the main S3 API metods.

    Below is the original description of the module.

> Amazon S3 is storage for the Internet. It is designed to
> make web-scale computing easier for developers. Amazon S3
> provides a simple web services interface that can be used to
> store and retrieve any amount of data, at any time, from
> anywhere on the web. It gives any developer access to the
> same highly scalable, reliable, fast, inexpensive data
> storage infrastructure that Amazon uses to run its own
> global network of web sites. The service aims to maximize
> benefits of scale and to pass those benefits on to
> developers.
>
> To sign up for an Amazon Web Services account, required to
> use this library and the S3 service, please visit the Amazon
> Web Services web site at http://www.amazonaws.com/.
>
> You will be billed accordingly by Amazon when you use this
> module and must be responsible for these costs.
>
> To learn more about Amazon's S3 service, please visit:
> http://s3.amazonaws.com/.
>
> The need for this module arose from some work that needed
> to work with S3 and would be distributed, installed and used
> on many various environments where compiled dependencies may
> not be an option. [Net::Amazon::S3](https://metacpan.org/pod/Net::Amazon::S3) used [XML::LibXML](https://metacpan.org/pod/XML::LibXML)
> tying it to that specific and often difficult to install
> option. In order to remove this potential barrier to entry,
> this module is forked and then modified to use [XML::SAX](https://metacpan.org/pod/XML::SAX)
> via [XML::Simple](https://metacpan.org/pod/XML::Simple).

# LIMITATIONS AND DIFFERENCES WITH EARLIER VERSIONS

As noted, this module is no longer a _drop-in_ replacement for
`Net::Amazon::S3` and has limitations and differences that may impact
the use of this module in your applications. Additionally, one of the
original intents of this fork of `Net::Amazon::S3` was to reduce the
number of dependencies and make it _easy to install_. Recent changes
to this module have introduced new dependencies in order to improve
the maintainability and provide additional features. Installing CPAN
modules is never easy, especially when the dependencies of the
dependencies are impossible to control and include may include XS
modules.

- MINIMUM PERL

    Technically, this module should run on versions 5.10 and above,
    however some of the dependencies may require higher versions of
    `perl` or some lower versions of the dependencies due to conflicts
    with other versions of dependencies...it's a crapshoot when dealing
    with older `perl` versions and CPAN modules.

    You may however, be able to build this module by installing older
    versions of those dependencies and take your chances that those older
    versions provide enough working features to support `Amazon::S3`. It
    is likely they do...and this module has recently been tested on
    version 5.10.0 `perl` using some older CPAN modules to resolve
    dependency issues.

    To build this module on an earlier version of `perl` you may need to
    downgrade some modules.  In particular I have found this recipe to
    work for building and testing on 5.10.0.

    In this order install:

        HTML::HeadParser 2.14
        LWP 6.13
        Amazon::S3

    ...other versions _may_ work...YMMV. If you do decide to run on an
    earlier version of `perl`, you are encouraged to run the test
    suite. See the ["TESTING"](#testing) section for more details.

- API Signing

    Making calls to AWS APIs requires that the calls be signed.  Amazon
    has added a new signing method (Signature Version 4) to increase
    security around their APIs. This module no longer utilizes Signature
    Version V2.

    **New regions after January 30, 2014 will only support Signature Version 4.**

    See ["Signature Version V4"](#signature-version-v4) below for important details.

    - Signature Version 4

        [https://docs.aws.amazon.com/AmazonS3/latest/API/sigv4-query-string-auth.html](https://docs.aws.amazon.com/AmazonS3/latest/API/sigv4-query-string-auth.html)

        _IMPORTANT NOTE:_

        Unlike Signature Version 2, Version 4 requires a regional
        parameter. This implies that you need to supply the bucket's region
        when signing requests for any API call that involves a specific
        bucket. Starting with version 0.55 of this module,
        `Amazon::S3::Bucket` provides a new method (`region()`) and accepts
        in the constructor a `region` parameter.  If a region is not
        supplied, the region for the bucket will be set to the region set in
        the `account` object (`Amazon::S3`) that you passed to the bucket's
        new constructor.  Alternatively, you can request that the bucket's new
        constructor determine the bucket's region for you by calling the
        `get_location_constraint()` method.

        When signing API calls, the region for the specific bucket will be
        used. For calls that are not regional (`buckets()`, e.g.) the default
        region ('us-east-1') will be used.

    - Signature Version 2

        [https://docs.aws.amazon.com/AmazonS3/latest/userguide/RESTAuthentication.html](https://docs.aws.amazon.com/AmazonS3/latest/userguide/RESTAuthentication.html)

- Multipart Upload Support

    There are some recently added unit tests for multipart uploads that
    seem to indicate this feature is working as expected.  Please report
    any deviation from expected results if you are using those methods.

    For more information regarding multipart uploads visit the link below.

    [https://docs.aws.amazon.com/AmazonS3/latest/API/API\_CreateMultipartUpload.html](https://docs.aws.amazon.com/AmazonS3/latest/API/API_CreateMultipartUpload.html)

# METHODS AND SUBROUTINES

Unless otherwise noted methods will return an `undef` if an error
occurs.  You can get more information about the error by calling
`err()` and `errstr()`.

## new 

Create a new S3 client object. Takes some arguments:

- credentials (optional)

    Reference to a class (like `Amazon::Credentials`) that can provide
    credentials via the methods:

        get_aws_access_key_id()
        get_aws_secret_access_key()
        get_token()

    If you do not provide a credential class you must provide the keys
    when you instantiate the object. See below.

    _You are strongly encourage to use a class that provides getters. If
    you choose to provide your credentials to this class then they will be
    stored in this object. If you dump the class you will likely expose
    those credentials._

- aws\_access\_key\_id

    Use your Access Key ID as the value of the AWSAccessKeyId parameter
    in requests you send to Amazon Web Services (when required). Your
    Access Key ID identifies you as the party responsible for the
    request.

- aws\_secret\_access\_key 

    Since your Access Key ID is not encrypted in requests to AWS, it
    could be discovered and used by anyone. Services that are not free
    require you to provide additional information, a request signature,
    to verify that a request containing your unique Access Key ID could
    only have come from you.

    **DO NOT INCLUDE THIS IN SCRIPTS OR APPLICATIONS YOU
    DISTRIBUTE. YOU'LL BE SORRY.**

    _Consider using a credential class as described above to provide
    credentials, otherwise this class will store your credentials for
    signing the requests. If you dump this object to logs your credentials
    could be discovered._

- token

    An optional temporary token that will be inserted in the request along
    with your access and secret key.  A token is used in conjunction with
    temporary credentials when your EC2 instance has
    assumed a role and you've scraped the temporary credentials from
    _http://169.254.169.254/latest/meta-data/iam/security-credentials_

- secure

    Set this to a true value if you want to use SSL-encrypted connections
    when connecting to S3. Starting in version 0.49, the default is true.

    default: true

- timeout

    Defines the time, in seconds, your script should wait or a
    response before bailing.

    default: 30s

- retry

    Enables or disables the library to retry upon errors. This
    uses exponential backoff with retries after 1, 2, 4, 8, 16,
    32 seconds, as recommended by Amazon.

    default: off

- host

    Defines the S3 host endpoint to use.

    default: s3.amazonaws.com

    Note that requests are made to domain buckets when possible.  You can
    prevent that behavior if either the bucket name does not conform to
    DNS bucket naming conventions or you preface the bucket name with '/'
    or explicitly turn off domain buckets by setting `dns_bucket_names`
    to false.

    If you set a region then the host name will be modified accordingly if
    it is an Amazon endpoint.

- region

    The AWS region you where your bucket is located.

    default: us-east-1

- buffer\_size

    The default buffer size when reading or writing files.

    default: 4096

## signer

Sets or retrieves the signer object. API calls must be signed using
your AWS credentials. By default, starting with version 0.54 the
module will use [Net::Amazon::Signature::V4](https://metacpan.org/pod/Net::Amazon::Signature::V4) as the signer and
instantiate a signer object in the constructor. Note however, that
signers need your credentials and they _will_ get stored by that
class, making them susceptible to inadvertant exfiltration. You have a
few options here:

- 1. Use your own signer.

    You may have noticed that you can also provide your own credentials
    object forcing this module to use your object for retrieving
    credentials. Likewise, you can use your own signer so that this
    module's signer never sees or stores those credentials.

- 2. Pass the credentials object and set `cache_signer` to a
false value.

    If you pass a credentials object and set `cache_signer` to a false
    value, the module will use the credentials object to retrieve
    credentials and create a new signer each time an API call is made that
    requires signing. This prevents your credentials from being stored
    inside of the signer class.

    _Note that using your own credentials object that stores your
    credentials in plaintext is also going to expose your credentials when
    someone dumps the class._

- 3. Pass credentials, set `cache_signer` to a false value.

    Unfortunately, while this will prevent [Net::Amazon::Signature::V4](https://metacpan.org/pod/Net::Amazon::Signature::V4)
    from hanging on to your credentials, you credentials will be stored in
    the `Amazon::S3` object.

    Starting with version 0.55 of this module, if you have installed
    [Crypt::CBC](https://metacpan.org/pod/Crypt::CBC) and [Crypt::Blowfish](https://metacpan.org/pod/Crypt::Blowfish), your credentials will be
    encrypted using a random key created when the class is
    instantiated. While this is more secure than leaving them in
    plaintext, if the key is discovered (the key however is not stored in
    the object's hash) and the object is dumped, your _encrypted_
    credentials can be exposed.

- 4. Use very granular credentials for bucket access only.

    Use credentials that only allow access to a bucket or portions of a
    bucket required for your application. This will at least limit the
    _blast radius_ of any potential security breach.

- 5. Do nothing...send the credentials, use the default signer.

    In this case, both the `Amazon::S3` class and the
    [Net::Amazon::Signature::V4](https://metacpan.org/pod/Net::Amazon::Signature::V4) have your credentials. Caveat Emptor.

    See also [Amazon::Credentials](https://metacpan.org/pod/Amazon::Credentials) for more information about safely
    storing your credentials and preventing exfiltration.

## region

Sets the region for the API calls. This will also be the
default when instantiating the bucket object unless you pass the
region parameter in the `bucket` method or use the `verify_region`
flag that will _always_ verify the region of the bucket using the
`get_location_constraint` method.

default: us-east-1

## buckets

    buckets([verify-region])

- verify-region (optional)

    `verify-region` is a boolean value that indicates if the
    bucket's region should be verified when the bucket object is
    instantiated.

    If set to true, this method will call the `bucket` method with
    `verify_region` set to true causing the constructor to call the
    `get_location_constraint` for each bucket to set the bucket's
    region. This will cause a significant decrease in the peformance of
    the `buckets()` method. Setting the region for each bucket is
    necessary since API operations on buckets require the region of the
    bucket when signing API requests. If all of your buckets are in the
    same region and you have passed a region parameter to your S3 object,
    then that region will be used when calling the constructor of your
    bucket objects.

    default: false

Returns a reference to a hash containing the metadata for all of the
buckets owned by the accout or (see below) or `undef` on error.

- owner\_id

    The owner ID of the bucket's owner.

- owner\_display\_name

    The name of the owner account. 

- buckets

    An array of [Amazon::S3::Bucket](https://metacpan.org/pod/Amazon::S3::Bucket) objects for the account. Returns
    `undef` if there are not buckets or an error occurs.

## add\_bucket

    add_bucket(bucket-configuration)

`bucket-configuration` is a reference to a hash with bucket
configuration parameters.

_Note that since April of 2023, new buckets are created that block
public access by default. If you attempt to set an ACL with public
permissions the create operation will fail. To create a public bucket
you must first create the bucket with private permissions, remove the
public block and subsequently apply public permissions._

See ["delete\_public\_access\_block"](#delete_public_access_block).

- bucket

    The name of the bucket. See [Bucket name
    rules](https://docs.aws.amazon.com/AmazonS3/latest/userguide/bucketnamingrules.html)
    for more details on bucket naming rules.

- acl\_short (optional)

    See the set\_acl subroutine for documenation on the acl\_short
    options. Note that starting in April of 2023 new buckets are
    configured to automatically block public access. Trying to create a
    bucket with public permissions will fail. In order to create a public
    bucket you must first create a private bucket, then call the
    DeletePublicAccessBlock API. You can then set public permissions for
    your bucket using ACLs or a bucket policy.

- location\_constraint
- region

    The region the bucket is to be created in.

- headers

    Additional headers to send with request.

Returns a [Amazon::S3::Bucket](https://metacpan.org/pod/Amazon::S3::Bucket) object on success or `undef` on failure.

## bucket

    bucket(bucket, [region])

    bucket({ bucket => bucket-name, verify_region => boolean, region => region });

Takes a scalar argument or refernce to a hash of arguments.

You can pass the region or set `verify_region` indicating that
you want the bucket constructor to detemine the bucket region.

If you do not pass the region or set the `verify_region` value, the
region will be set to the default region set in your `Amazon::S3`
object.

See [Amazon::S3::Bucket](https://metacpan.org/pod/Amazon::S3::Bucket) for a complete description of the `bucket`
method.

## delete\_bucket

Takes either a [Amazon::S3::Bucket](https://metacpan.org/pod/Amazon::S3::Bucket) object or a reference to a hash
containing:

- bucket

    The name of the bucket to remove

- region

    Region the bucket is located in. If not provided, the method will
    determine the bucket's region by calling `get_bucket_location`.

Returns a boolean indicating the success or failure of the API
call. Check `err` or `errstr` for error messages.

Note from the [Amazon's documentation](https://docs.aws.amazon.com/AmazonS3/latest/userguide/BucketRestrictions.html)

> If a bucket is empty, you can delete it. After a bucket is deleted,
> the name becomes available for reuse. However, after you delete the
> bucket, you might not be able to reuse the name for various reasons.
>
> For example, when you delete the bucket and the name becomes available
> for reuse, another AWS account might create a bucket with that
> name. In addition, **some time might pass before you can reuse the name
> of a deleted bucket**. If you want to use the same bucket name, we
> recommend that you don't delete the bucket.

## delete\_public\_access\_block

    delete_public_access_block(bucket-obj)

Removes the public access block flag for the bucket.

## dns\_bucket\_names

Set or get a boolean that indicates whether to use DNS bucket
names.

default: true

## err

Returns the last error. Usually this is the error code returned from
an API call or a short message that the describes the error. Use
`errstr` for a more descriptive explanation of the error condition.

## errstr

Detailed error description.

## list\_bucket, list\_bucket\_v2

List keys in a bucket. Note that this method will only return
`max-keys`. If you want all of the keys you should use
`list_bucket_all` or `list_bucket_all_v2`.

_See the note in the `delimiter` and `max-keys` descriptions below
regarding how keys are counted against the `max-keys` value._

Takes a reference to a hash of arguments:

- bucket (required)

    The name of the bucket you want to list keys on.

- prefix

    Restricts the response to only contain results that begin with the
    specified prefix. If you omit this optional argument, the value of
    prefix for your query will be the empty string. In other words, the
    results will be not be restricted by prefix.

- delimiter

    If this optional, Unicode string parameter is included with your
    request, then keys that contain the same string between the prefix
    and the first occurrence of the delimiter will be rolled up into a
    single result element in the CommonPrefixes collection. These
    rolled-up keys are not returned elsewhere in the response.  For
    example, with prefix="USA/" and delimiter="/", the matching keys
    "USA/Oregon/Salem" and "USA/Oregon/Portland" would be summarized
    in the response as a single "USA/Oregon" element in the CommonPrefixes
    collection. If an otherwise matching key does not contain the
    delimiter after the prefix, it appears in the Contents collection.

    Each element in the CommonPrefixes collection counts as one against
    the `MaxKeys` limit. The rolled-up keys represented by each CommonPrefixes
    element do not.  

    In other words, key below the delimiter are not considered in the
    count.

    Remember that S3 keys do not represent a file system hierarchy
    although it might look like that depending on how you choose to store
    objects. Using the `prefix` and `delimiter` parameters essentially
    allows you to restrict the return set to parts of your key
    "hierarchy". So in the example above If all I wanted was the very top
    level of the hierarchy I would set my `delimiter to` '/' and omit the
    `prefix` parameter.

    If the `Delimiter` parameter is not present in your
    request, keys in the result set will not be rolled-up and neither
    the CommonPrefixes collection nor the NextMarker element will be
    present in the response.

    NOTE: CommonPrefixes isn't currently supported by Amazon::S3. 

    Example:

    Suppose I have the keys:

        bar/baz
        bar/buz
        bar/buz/biz
        bar/buz/zip

    And I'm only interest in object directly below 'bar'

        prefix=bar/
        delimiter=/

    Would yield:

        bar/baz
        bar/buz

    Omitting the delimiter would yield:

        bar/baz
        bar/buz
        bar/buz/biz
        bar/buz/zip

- max-keys 

    This optional argument limits the number of results returned in
    response to your query. Amazon S3 will return no more than this
    number of results, but possibly less. Even if max-keys is not
    specified, Amazon S3 will limit the number of results in the response.
    Check the IsTruncated flag to see if your results are incomplete.
    If so, use the `Marker` parameter to request the next page of results.
    For the purpose of counting `max-key`s, a 'result' is either a key
    in the 'Contents' collection, or a delimited prefix in the
    'CommonPrefixes' collection. So for delimiter requests, max-keys
    limits the total number of list results, not just the number of
    keys.

- marker

    This optional parameter enables pagination of large result sets.
    `marker` specifies where in the result set to resume listing. It
    restricts the response to only contain results that occur alphabetically
    after the value of marker. To retrieve the next page of results,
    use the last key from the current page of results as the marker in
    your next request.

    See also `next_marker`, below. 

    If `marker` is omitted,the first page of results is returned. 

Returns `undef` on error and a reference to a hash of data on success:

The return value looks like this:

    {
     bucket       => $bucket_name,
     prefix       => $bucket_prefix, 
     marker       => $bucket_marker, 
     next_marker  => $bucket_next_available_marker,
     max_keys     => $bucket_max_keys,
     is_truncated => $bucket_is_truncated_boolean
     keys          => [$key1,$key2,...]
    }

- is\_truncated

    Boolean flag that indicates whether or not all results of your query were
    returned in this response. If your results were truncated, you can
    make a follow-up paginated request using the Marker parameter to
    retrieve the rest of the results.

- next\_marker 

    A convenience element, useful when paginating with delimiters. The
    value of `next_marker`, if present, is the largest (alphabetically)
    of all key names and all CommonPrefixes prefixes in the response.
    If the `is_truncated` flag is set, request the next page of results
    by setting `marker` to the value of `next_marker`. This element
    is only present in the response if the `delimiter` parameter was
    sent with the request.

Each key is a reference to a hash that looks like this:

    {
      key           => $key,
      last_modified => $last_mod_date,
      etag          => $etag, # An MD5 sum of the stored content.
      size          => $size, # Bytes
      storage_class => $storage_class # Doc?
      owner_id      => $owner_id,
      owner_displayname => $owner_name
    }

## get\_bucket\_location

    get_bucket_location(bucket-name)
    get_bucket_locaiton(bucket-obj)

This is a convenience routines for the `get_location_constraint()` of
the bucket object.  This method will return the default
region of 'us-east-1' when `get_location_constraint()` returns a null
value.

    my $region = $s3->get_bucket_location('my-bucket');

Starting with version 0.55, `Amazon::S3::Bucket` will call this
`get_location_constraint()` to determine the region for the
bucket. You can get the region for the bucket by using the `region()`
method of the bucket object.

    my $bucket = $s3->bucket('my-bucket');
    my $bucket_region = $bucket->region;

## get\_logger

Returns the logger object. If you did not set a logger when you
created the object then an instance of `Amazon::S3::Logger` is
returned. You can log to STDERR using this logger. For example:

    $s3->get_logger->debug('this is a debug message');

    $s3->get_logger->trace(sub { return Dumper([$response]) });

## list\_bucket\_all, list\_bucket\_all\_v2

List all keys in this bucket without having to worry about
'marker'. This is a convenience method, but may make multiple requests
to S3 under the hood.

Takes the same arguments as `list_bucket`.

_You are encouraged to use the newer `list_bucket_all_v2` method._

## list\_object\_versions

    list_object_versions( args ) 

Returns metadata about all versions of the objects in a bucket. You
can also use request parameters as selection criteria to return
metadata about a subset of all the object versions.

This method will only return the raw result set and does not perform
pagination or unravel common prefixes as do other methods like
`list_bucket`. This may change in the future.

See [https://docs.aws.amazon.com/AmazonS3/latest/API/API\_ListObjectVersions.html](https://docs.aws.amazon.com/AmazonS3/latest/API/API_ListObjectVersions.html)
for more information about the request parameters and the result body.

`args` is hash reference containing the following parameters:

- bucket

    Name of the bucket. This method is not vailable for directory buckets.

- headers

    Optional headers. See
    [https://docs.aws.amazon.com/AmazonS3/latest/API/API\_ListObjectVersions.html](https://docs.aws.amazon.com/AmazonS3/latest/API/API_ListObjectVersions.html)
    for more details regarding optional headers.

- delimiter

    A delimiter is a character that you specify to group keys. All keys
    that contain the same string between the prefix and the first
    occurrence of the delimiter are grouped under a single result element
    in CommonPrefixes. These groups are counted as one result against the
    max-keys limitation. These keys are not returned elsewhere in the
    response.

- encoding-type     

    Requests Amazon S3 to encode the object keys in the response and
    specifies the encoding method to use.

- key-marker        

    Specifies the key to start with when listing objects in a bucket.

- max-keys          

    Sets the maximum number of keys returned in the response. By default,
    the action returns up to 1,000 key names. The response might contain
    fewer keys but will never contain more. If additional keys satisfy the
    search criteria, but were not returned because max-keys was exceeded,
    the response contains &lt;isTruncated>true&lt;/isTruncated>. To return the
    additional keys, see key-marker and version-id-marker.

    default: 1000

- prefix            

    Use this parameter to select only those keys that begin with the
    specified prefix. You can use prefixes to separate a bucket into
    different groupings of keys. (You can think of using prefix to make
    groups in the same way that you'd use a folder in a file system.) You
    can use prefix with delimiter to roll up numerous objects into a
    single result under CommonPrefixes.

- version-id-marker 

    Specifies the object version you want to start listing from.

## err

The S3 error code for the last error encountered.

## errstr

A human readable error string for the last error encountered.

## error

The decoded XML string as a hash object of the last error.

## last\_response

Returns the last [HTTP::Response](https://metacpan.org/pod/HTTP::Response) object.

## last\_request

Returns the last [HTTP::Request](https://metacpan.org/pod/HTTP::Request) object.

## level

Set the logging level.

default: error

## turn\_on\_special\_retry

Called to add extra retry codes if retry has been set

## turn\_off\_special\_retry

Called to turn off special retry codes when we are deliberately
triggering them

# ABOUT

This module contains code modified from Amazon that contains the
following notice:

    #  This software code is made available "AS IS" without warranties of any
    #  kind.  You may copy, display, modify and redistribute the software
    #  code either by itself or as incorporated into your code; provided that
    #  you do not remove any proprietary notices.  Your use of this software
    #  code is at your own risk and you waive any claim against Amazon
    #  Digital Services, Inc. or its affiliates with respect to your use of
    #  this software code. (c) 2006 Amazon Digital Services, Inc. or its
    #  affiliates.

# TESTING

Testing S3 is a tricky thing. Amazon wants to charge you a bit of
money each time you use their service. And yes, testing counts as
using.  Because of this, the application's test suite skips anything
approaching a real test unless you set certain environment variables.

For more on testing this module see
[README-TESTING.md](https://github.com/rlauer6/perl-amazon-s3/blob/master/README-TESTING.md)

- AMAZON\_S3\_EXPENSIVE\_TESTS

    Doesn't matter what you set it to. Just has to be set

- AMAZON\_S3\_HOST

    Sets the host to use for the API service.

    default: s3.amazonaws.com

    Note that if this value is set, DNS bucket name usage will be disabled
    for testing. Most likely, if you set this variable, you are using a
    mocking service and your bucket names are probably not resolvable. You
    can override this behavior by setting `AWS_S3_DNS_BUCKET_NAMES` to any
    value.

- AWS\_S3\_DNS\_BUCKET\_NAMES

    Set this to any value to override the default behavior of disabling
    DNS bucket names during testing.

- AWS\_ACCESS\_KEY\_ID 

    Your AWS access key

- AWS\_SECRET\_ACCESS\_KEY

    Your AWS sekkr1t passkey. Be forewarned that setting this environment variable
    on a shared system might leak that information to another user. Be careful.

- AMAZON\_S3\_SKIP\_ACL\_TESTS

    Doesn't matter what you set it to. Just has to be set if you want
    to skip ACLs tests.

- AMAZON\_S3\_SKIP\_PERMISSIONS

    Skip tests that check for enforcement of ACLs...as of this version,
    LocalStack for example does not support enforcement of ACLs.

- AMAZON\_S3\_SKIP\_REGION\_CONSTRAINT\_TEST

    Doesn't matter what you set it to. Just has to be set if you want
    to skip region constraint test.

- AMAZON\_S3\_MINIO

    Doesn't matter what you set it to. Just has to be set if you want
    to skip tests that would fail on minio.

- AMAZON\_S3\_LOCALSTACK

    Doesn't matter what you set it to. Just has to be set if you want
    to skip tests that would fail on LocalStack.

- AMAZON\_S3\_REGIONS

    A comma delimited list of regions to use for testing. The default will
    only test creating a bucket in the local region.

_Consider using an S3 mocking service like `minio` or `LocalStack`
if you want to create real tests for your applications or this module._

Here's bash script for testing using LocalStack

    #!/bin/bash
    # -*- mode: sh; -*-
    
    BUCKET=net-amazon-s3-test-test 
    ENDPOINT_URL=s3.localhost.localstack.cloud:4566
    
    AMAZON_S3_EXPENSIVE_TESTS=1 \
    AMAZON_S3_HOST=$ENDPOINT_URL \
    AMAZON_S3_LOCALSTACK=1 \
    AWS_ACCESS_KEY_ID=test \
    AWS_ACCESS_SECRET_KEY=test  \
    AMAZON_S3_DOMAIN_BUCKET_NAMES=1 make test 2>&1 | tee test.log

To run the tests...clone the project and build the software.

    cd src/main/perl
    ./test.localstack

# ADDITIONAL INFORMATION

## LOGGING AND DEBUGGING

Additional debugging information can be output to STDERR by setting
the `level` option when you instantiate the `Amazon::S3`
object. Levels are represented as a string.  The valid levels are:

    fatal
    error
    warn
    info
    debug
    trace

You can set an optionally pass in a logger that implements a subset of
the `Log::Log4perl` interface.  Your logger should support at least
these method calls. If you do not supply a logger the default logger
(`Amazon::S3::Logger`) will be used.

    get_logger()
    fatal()
    error()
    warn()
    info()
    debug()
    trace()
    level()

At the `trace` level, every HTTP request and response will be output
to STDERR.  At the `debug` level information regarding the higher
level methods will be output to STDERR.  There currently is no
additional information logged at lower levels.

## S3 LINKS OF INTEREST

- [Bucket restrictions and limitations](https://docs.aws.amazon.com/AmazonS3/latest/userguide/BucketRestrictions.html)
- [Bucket naming rules](https://docs.aws.amazon.com/AmazonS3/latest/userguide/bucketnamingrules.html)
- [Amazon S3 REST API](https://docs.aws.amazon.com/AmazonS3/latest/API/Welcome.html)
- [Authenticating Requests (AWS Signature Version 4)](https://docs.aws.amazon.com/AmazonS3/latest/API/sig-v4-authenticating-requests.html)
- [Authenticating Requests (AWS Signature Version 2)](https://docs.aws.amazon.com/AmazonS3/latest/userguide/RESTAuthentication.html)
- [LocalStack](https://localstack.io)

# SUPPORT

Bugs should be reported via the CPAN bug tracker at

[http://rt.cpan.org/NoAuth/ReportBug.html?Queue=Amazon-S3](http://rt.cpan.org/NoAuth/ReportBug.html?Queue=Amazon-S3)

For other issues, contact the author.

# REPOSITORY

[https://github.com/rlauer6/perl-amazon-s3](https://github.com/rlauer6/perl-amazon-s3)

# AUTHOR

Original author: Timothy Appnel <tima@cpan.org>

Current maintainer: Rob Lauer <bigfoot@cpan.org>

# SEE ALSO

[Amazon::S3::Bucket](https://metacpan.org/pod/Amazon::S3::Bucket), [Net::Amazon::S3](https://metacpan.org/pod/Net::Amazon::S3)

# COPYRIGHT AND LICENCE

This module was initially based on [Net::Amazon::S3](https://metacpan.org/pod/Net::Amazon::S3) 0.41, by
Leon Brocard. Net::Amazon::S3 was based on example code from
Amazon with this notice:

_This software code is made available "AS IS" without warranties of any
kind.  You may copy, display, modify and redistribute the software
code either by itself or as incorporated into your code; provided that
you do not remove any proprietary notices.  Your use of this software
code is at your own risk and you waive any claim against Amazon
Digital Services, Inc. or its affiliates with respect to your use of
this software code. (c) 2006 Amazon Digital Services, Inc. or its
affiliates._

The software is released under the Artistic License. The
terms of the Artistic License are described at
http://www.perl.com/language/misc/Artistic.html. Except
where otherwise noted, `Amazon::S3` is Copyright 2008, Timothy
Appnel, tima@cpan.org. All rights reserved.<|MERGE_RESOLUTION|>--- conflicted
+++ resolved
@@ -66,7 +66,7 @@
 
 # DESCRIPTION
 
-This documentation refers to version 0.65.
+This documentation refers to version 2.0.2.
 
 `Amazon::S3` provides a portable client interface to Amazon Simple
 Storage System (S3).
@@ -89,7 +89,6 @@
 The `Amazon::S3` modules have been heavily refactored over the last
 few releases to increase maintainability and to add new features. New
 features include:
-<<<<<<< HEAD
 
 - [Amazon::S3::BucketV2](https://metacpan.org/pod/Amazon::S3::BucketV2)
 
@@ -105,23 +104,6 @@
 
     See [Amazon::S3::BucketV2](https://metacpan.org/pod/Amazon::S3::BucketV2) for more details.
 
-- Addition of version parameter for `delete_key`
-=======
-
-- [Amazon::S3::BucketV2](https://metacpan.org/pod/Amazon::S3::BucketV2)
-
-    This new module implements a mechanism to invoke _almost_ all of the
-    S3 APIs using a standard calling method.
-
-    The module will format your Perl objects as XML payloads and enable
-    you to provide all of the parameters required to make an API
-    call. Headers and URI parameters can also be passed to the
-    methods. [Amazon::S3::BucketV2](https://metacpan.org/pod/Amazon::S3::BucketV2) is a subclass of
-    [Amazon::S3::Bucket](https://metacpan.org/pod/Amazon::S3::Bucket), meaning you can still invoke all of the same
-    methods found there.
-
-    See [Amazon::S3::BucketV2](https://metacpan.org/pod/Amazon::S3::BucketV2) for more details.
-
 - Limited Support for Directory Buckets
 
     This version include limited support for directory buckets.
@@ -164,7 +146,6 @@
 
         $bucket->delete_key($key, $version_id);
 
->>>>>>> c0e4a37a
 - Methods that accept a hash reference can now accept a
 `headers` object that may contain any additional headers you might want
 to send with a request. Some of the methods that now allow you to pass
