<<<<<<< HEAD
Mon Aug  1 16:11:48 2022  Rob Lauer  <rlauer@usgn.net>
=======
Tue Nov 29 10:39:43 2022  Rob Lauer  <rlauer@usgn.net>
>>>>>>> 31097c75

	[0.56 - minor bug, 0.55 issues #8]:
	* buildspec.yml: files should be relative to project home
	* VERSION: bump
<<<<<<< HEAD
=======
	* README-TESTING.md: more documentation
	* src/main/perl/Makefile.am: comments re: testing
	* src/main/perl/t/04-list-buckets.t
	- enable debug mode if $ENV{DEBUG}
	- dump response if error
>>>>>>> 31097c75
	* src/main/perl/lib/Amazon/S3.pm.in
	- pod tweaks
	(new)
	- set -key and -pass  for legacy Crypt::CBC
	(buckets): avoid return explicit undef
	(list_bucket)
	- remove undefined hash members from input
<<<<<<< HEAD
=======
	(_make_request)
	- use URI to set path, host, port if domain bucket ame
>>>>>>> 31097c75
	* src/main/perl/lib/Amazon/S3/Bucket.pm.in
	(last_response): typo, should be last_response(), not last_reponse()
	(_uri): minor refactoring for clarity
	(add_key): likewise, return a return code
	(_add_key): minor refactoring
	(get_key): minor refactoring, do not return explicit undef
	(delete_key): minor refactoring for clarity
	(set_acl): likewise
	(get_acl)
	- likewise
	- return undef if 404 rather than croak

Mon Aug  1 15:44:04 2022  Rob Lauer  <rlauer6@comcast.net>

	[0.55 - bucket region]:
	* requires: latest version of most modules
	* src/main/perl/lib/Amazon/S3.pm.in
	- pod tweaks, corrections
	- don't specify a minimum version of perl
	(new): set default region to 'us-east-1', again
	(get_bucket_location): $bucket, not $self
	(buckets)
	- verify region option
	- pass hash of options and region to _send_request
	(add_bucket)
	- do not add region constraint if us-east-1
	- refactored, send region to _send_request_expect_nothing
	(delete_bucket): likewise refactored
	(list_bucket): likewise refactored
	(_make_request): use region() method of signer
	(_do_http): debug statements, set last_reponse, reset_errors
	(_do_http_no_redirect): likewise
	(_send_request_expect_nothing): likewise
	(_send_request_expect_nothing_probed)
	- accept hash argument
	- debug statements
	- croak if redirect, but no Location
	(error): new
	(reset_errors): new
	(_remember_error): set error
	* src/main/perl/lib/Amazon/S3/Bucket.pm.in
	- pod tweaks, corrections
	(new)
	- + logger attribute
	- + verify_region attribute, verify region if true
	(_uri): remove leading '/'
	(add_key): correct region if 301 response
	(upload_multipart_object): debug messages
	(upload_part_of_multipart_upload): likewise
	(complete_multipart_upload): likewise
	(get_key): remove redundant debug message
	(delete_key): pass region to _send_request_expect_nothing
	(set_acl): likewise
	* src/main/perl/t/01-api.t: do not bailout on early tests
	(error): new
	(last_response): new
	* src/main/perl/t/03-region.t: default region is us-east-1

Fri Jul 22 14:47:30 2022  Rob Lauer  <rlauer6@comcast.net>

	[0.55 - testing, revert to XML::Simple]:
	* src/main/perl/t/01-api.t: remove /r option in regex
	* src/main/perl/t/04-list-buckets: likewise
	* src/main/perl/lib/Amazon/S3.pm: use XML::Simple
	* src/main/perl/lib/Amazon/S3/Bucket.pm.in: likewise
	(make_xml_document_simple): new
	* src/main/perl/t/06-list-multipart-uploads.t: XML::Simple
	* configure.ac: remove Lib::XML, Lib::XML::Simple, add XML::Simple
	* cpan/requires: likewise
	* TODO.md: new

Thu Jul 21 11:14:16 2022  Rob Lauer  <rlauer6@comcast.net>

	[0.55 - CI/CD]:
	* .github/workflows/build.yml: remove make cpan
	* README.md: generated
	* src/main/perl/lib/Amazon/S3.pm.in: update badge

Thu Jul 21 10:53:03 2022  Rob Lauer  <rlauer6@comcast.net>

	[0.55 - CI/CD]:
	* .github/workflows/build.yml
	* README.md: generated
	* configure.ac: typo, IO::Scalar
	* cpan/requires
	- IO::Scalar, JSON:PP, Pod::Markdown
	* src/main/perl/lib/Amazon/S3.pm.in: add badge
	* NEWS.md: update

Mon Jul 18 16:27:41 2022  Rob Lauer  <rlauer6@comcast.net>

	[0.55 - regional buckets]:
	* NEWS.md: new
	* src/main/perl/lib/Amazon/S3/Constants.pm.in
	- + $MIN_MULTIPART_UPLOAD_CHUNK_SIZE
	* src/main/perl/lib/Amazon/S3.pm.in
	- document Signature V4 changes/implications
	- use new Amazon::S3::Signature::V4 object
	(_make_request): accept hash ref as argument
	(get_bucket_location): new
	(reset_signer_region): new
	* src/main/perl/lib/Amazon/S3/Bucket.pm.in
	- document multipart methods
	- send region in all _make_request calls
	(_send_request): check if arg is a request
	(new)
	- accept region argument
	- set bucket region if region not passed
	(upload_multipart_object): new
	* src/main/perl/lib/Amazon/S3/Signature/V4: new
	* src/main/perl/lib/Makefile.am: add above to build
	* src/main/perl/t/05-multpart-upload.t: new
	* src/main/perl/t/06-list-multpart-upload.t: new

Thu Jul 14 06:34:56 2022  Rob Lauer  <rlauer6@comcast.net>>

	[0.55 - use XML::LibXML]:
	* VERSION: bump
	* src/main/perl/lib/Amazon/S3.pm.in: use XML::LibXML, not XML::Simple
	- perlcritic cleanups
	- pod cleanup
	(new)
	- cache_signer
	- encrypt credentials
	(get_default_region): new
	(get_aws_access_key_id): new
	(get_aws_secret_access_key): new
	(get_token): new
	(_decrypt): new
	(_encrypt): new
	(signer)
	- accesses _signer now
	- set default region to caller's value or default
	(buckets): set region to us-east-1 temporarily
	(debug): new convenience method for level => 'debug'
	(_make_request): allow disabling of domain buckets
	* src/main/perl/lib/Amazon/S3/Bucket.pm.in: comment tweak
	* src/main/perl/lib/Amazon/S3/Constant.pm.in: $DOT
	* src/main/perl/t/01-api.t: set $dns_bucket_names to true?
	* cpan/test-requires: +Test::Output
	* cpan/requires: -Test::Output
	* configure.ac
	- ads_PERL_MODULE XML::LibXML::Simple, XML::LibXML, Test::Output

Wed Jul 13 13:09:04 2022  Rob Lauer  <rlauer6@comcast.net>

	[0.54 - merge timmullin changes]:
	* src/main/perl/lib/Amazon/S3.pm.in: see commit history
	- use XML::LibXML
	* src/main/perl/lib/Amazon/Bucket.pm.in: see commit history

Tue Jun 21 12:57:31 2022  Rob Lauer  <rlauer6@comcast.net>

	[0.53 - unit test perl > 5.010]:
	* VERSION: bump
	* cpan/requires: sorted
	* src/main/perl/lib/Amazon/S3.pm.in
	- use 5.010

Sun Jun 19 08:19:19 2022  Rob Lauer  <rlauer6@comast.net>

	[0.52 - specify version of List::Util required]:
	* cpan/requires: List::Util
	* cpan/Makefile.am: option of --no-core

Sat Jun 18 07:05:14 2022  Rob Lauer  <rlauer6@comcast.net>

	[0.51 - unit tests]:
	* src/main/perl/t/02-logger.t: remove Log::Log4perl from test

Fri Jun 17 09:48:16 2022  Rob Lauer  <rlauer6@comcast.net>

	[0.50 - version requirements]:
	* cpan/Makefile.am: --no-core
	* configure.ac: remove version requirements
	* cpan/test-requires: add without core modules
	* cpan/requires: remove core modules

Fri Jun 17 07:21:22 2022  Rob Lauer  <rlauer6@comcast.net>

	[0.49]:
	* Makefile.am
	- make rpm
	- use abs_builddir
	- src, not dist now
	* configure.ac
	- get version from VERSION
	- don't treat warnings as errors
	- output package version
	- check for rpmbuild, pod2markdown, scandeps-static.pl
	- update dependencies
	* src/main/perl/lib/Amazon/S3.pm.in
	- new logging option
	- mv'd from dist/lib/Amazon/S3.pm
	- documenation updates
	- refactoring, perlcritic cleanups
	- use Amazon::S3::Constants
	- allow passing credentials class
	(_make_request): check dns_bucket_names option
	(dns_bucket_names): new
	(get_logger): new
	(level): new
	(get_credentials): new
	(new)
	- secure defaults to true
	(region): new
	(list_bucket_v2): new
	(list_bucket_all_v2): new
	(last_response): new
	* src/main/perl/lib/Amazon/S3/Bucket.pm.in
	- mv'd from dist/lib/Amazon/S3/Bucket.pm
	- revert using XML::Simple
	- use Amazon::S3::Constants
	- perlcritic cleanup
	- perltidy
	(_uri): support DNS bucket names
	(list_v2): new
	(list_all_v2): new
	* src/main/perl/lib/Makefile.am: new
	* src/main/perl/Makefile.am: new
	* src/main/Makefile.am: new
	* src/Makefile.am: new
	* cpan/Makfile.am: new
	* cpan/requires: new
	* cpan/test-requires: new
	* src/main/perl/t/01-api.t
	- env vars for controlling tests1
	- mv'd from dist/t/01api.t
	- refactored test
	- support AWS mocking services
	- enable/disable regional testing
	- added list_vs test
	- create tempfile instead of using t/README
	* src/main/perl/t/02-logging.t: new
	* src/main/perl/t/03-region.t: new
	* src/main/perl/t/04-list-bucket.t: new
	* .gitignore: *.pm
	* ChangeLog: mv'd from dist/CHANGES
	* README-TESTING.md: new
	* README-BUILD.md: new
	* VERSION: new
	* bootstrap: new
	* autotools/ads_PERL_INCLUDES.m4: new
	* autotools/ads_PERL_LIBDIR.m4: new
	* autotools/ads_PERL_MODULE.m4: new
	* autotools/ads_PROG_PERL.m4: new
	* autotools/am_rpm_build_mode.m4: new
	* autotools/ax_am_conditional_example.m4: new
	* autotools/ax_deps_check.m4: new
	* autotools/ax_distcheck_hack.m4: new
	* autotools/ax_rpmbuild_check.m4: new

Revision history for Perl module Amazon::S3:
0.48    Sep 17 2021
    - remove leading '/' from bucket name
    - modify tests for not s3.amazonaws.com hosts (e.g. minio)
0.47    Feb 4 2019
    - update dependencies (XML::LibXML)
0.46    Jan 19 2019
    - use temporary credentials
    - error string
    -
0.45    Aug 14 2009
    - Applied patch to support any S3 end points (Tokuhiro Matsuno)
    - Applied patches to not die when 0 or 1 buckets are return also (Tokuhiro Matsuno)
0.441   Jun 16 2008
    - Added handling to get_key_filename where the key is used as the file
      name if one is not provided.
0.44    Jun 08 2008
    - Applied patch for fixing non-xml error parsing (Harold Sinclair)
    - Ported changes from Net::Amazon::S3 0.42-0.44. These include:
      - Fix bug with storing files consisting of "0" (Martin Atkins)
      - Use of IO::File and binmode() to support Windows (Gabriel Weinberg)
      - Add exponential backoff upon temporary errors with the new
        retry option. (Leon Brocard)
0.41.2  Jan 20 2008
    - Added documentation fixes that where causing
      99-pod-coverage.t to fail.
0.411   Jan 19 2008
    - initial release into CPAN
    - Fork of Net::Amazon::S3 0.41
    - Renamed packages
    - Replaced XML::LibXML and XML::LibXML::XPathContext
      with XML::Simple
    - Ran perltidy over code
    - Removed deprecated methods from Amazon::S3
    - Revised documentation and README<|MERGE_RESOLUTION|>--- conflicted
+++ resolved
@@ -1,20 +1,14 @@
-<<<<<<< HEAD
-Mon Aug  1 16:11:48 2022  Rob Lauer  <rlauer@usgn.net>
-=======
-Tue Nov 29 10:39:43 2022  Rob Lauer  <rlauer@usgn.net>
->>>>>>> 31097c75
+Tue Nov 29 10:39:43 2022  Rob Lauer  <rlauer6@comcast.net>
 
 	[0.56 - minor bug, 0.55 issues #8]:
 	* buildspec.yml: files should be relative to project home
 	* VERSION: bump
-<<<<<<< HEAD
-=======
+	* NEWS.md: updated
 	* README-TESTING.md: more documentation
 	* src/main/perl/Makefile.am: comments re: testing
 	* src/main/perl/t/04-list-buckets.t
 	- enable debug mode if $ENV{DEBUG}
 	- dump response if error
->>>>>>> 31097c75
 	* src/main/perl/lib/Amazon/S3.pm.in
 	- pod tweaks
 	(new)
@@ -22,11 +16,8 @@
 	(buckets): avoid return explicit undef
 	(list_bucket)
 	- remove undefined hash members from input
-<<<<<<< HEAD
-=======
 	(_make_request)
 	- use URI to set path, host, port if domain bucket ame
->>>>>>> 31097c75
 	* src/main/perl/lib/Amazon/S3/Bucket.pm.in
 	(last_response): typo, should be last_response(), not last_reponse()
 	(_uri): minor refactoring for clarity
@@ -38,6 +29,7 @@
 	(get_acl)
 	- likewise
 	- return undef if 404 rather than croak
+	* docker-compose.yml: new
 
 Mon Aug  1 15:44:04 2022  Rob Lauer  <rlauer6@comcast.net>
 
